<<<<<<< HEAD
from AlphaGo.preprocessing.game_converter import game_converter
=======
from AlphaGo.models.game_converter import game_converter
from AlphaGo.util import sgf_to_gamestate
>>>>>>> f1bbd903
import unittest

class TestSGFLoading(unittest.TestCase):
	def test_ab_aw(self):
		with open('tests/test_sgfs/ab_aw.sgf', 'r') as f:
			gs = sgf_to_gamestate(f.read())

class TestGameState(unittest.TestCase):
	def setUp(self):
		self.gc = game_converter()

<<<<<<< HEAD
    def test_batch_convert(self):
        sample_generator = self.gc.batch_convert("tests/test_data/sgf",
        features=["board", "ones", "turns_since", "liberties", "capture_size",
        "self_atari_size", "liberties_after","sensibleness", "zeros"])
        for sample in sample_generator:
            self.assertIsNot(sample,None)
=======
	def test_batch_convert(self):
		sample_generator = self.gc.batch_convert("tests/test_sgfs",
		features=["board", "ones", "turns_since", "liberties", "capture_size",
		"self_atari_size", "liberties_after","sensibleness", "zeros"])
		for sample in sample_generator:
			self.assertIsNot(sample,None)
>>>>>>> f1bbd903

if __name__ == '__main__':
	unittest.main()<|MERGE_RESOLUTION|>--- conflicted
+++ resolved
@@ -1,35 +1,22 @@
-<<<<<<< HEAD
 from AlphaGo.preprocessing.game_converter import game_converter
-=======
-from AlphaGo.models.game_converter import game_converter
 from AlphaGo.util import sgf_to_gamestate
->>>>>>> f1bbd903
 import unittest
 
 class TestSGFLoading(unittest.TestCase):
 	def test_ab_aw(self):
-		with open('tests/test_sgfs/ab_aw.sgf', 'r') as f:
+		with open('tests/test_data/sgf/ab_aw.sgf', 'r') as f:
 			gs = sgf_to_gamestate(f.read())
 
 class TestGameState(unittest.TestCase):
 	def setUp(self):
 		self.gc = game_converter()
 
-<<<<<<< HEAD
-    def test_batch_convert(self):
-        sample_generator = self.gc.batch_convert("tests/test_data/sgf",
-        features=["board", "ones", "turns_since", "liberties", "capture_size",
-        "self_atari_size", "liberties_after","sensibleness", "zeros"])
-        for sample in sample_generator:
-            self.assertIsNot(sample,None)
-=======
 	def test_batch_convert(self):
-		sample_generator = self.gc.batch_convert("tests/test_sgfs",
+		sample_generator = self.gc.batch_convert("tests/test_data/sgf",
 		features=["board", "ones", "turns_since", "liberties", "capture_size",
-		"self_atari_size", "liberties_after","sensibleness", "zeros"])
+		"self_atari_size", "liberties_after", "sensibleness", "zeros"])
 		for sample in sample_generator:
-			self.assertIsNot(sample,None)
->>>>>>> f1bbd903
+			self.assertIsNot(sample, None)
 
 if __name__ == '__main__':
 	unittest.main()