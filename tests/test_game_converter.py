from AlphaGo.preprocessing.game_converter import game_converter
from AlphaGo.util import sgf_to_gamestate
import unittest

class TestSGFLoading(unittest.TestCase):
	def test_ab_aw(self):
		with open('tests/test_data/sgf/ab_aw.sgf', 'r') as f:
			gs = sgf_to_gamestate(f.read())

class TestGameState(unittest.TestCase):
	def setUp(self):
		self.gc = game_converter()

<<<<<<< HEAD
    def test_batch_convert(self):
        sample_generator = self.gc.batch_convert("tests/test_data/sgf",
        features=["board", "ones", "turns_since", "liberties", "capture_size",
        "self_atari_size", "liberties_after","sensibleness", "zeros"])
        for sample in sample_generator:
            self.assertIsNot(sample,None)
=======
	def test_batch_convert(self):
		sample_generator = self.gc.batch_convert("tests/test_data/sgf",
		features=["board", "ones", "turns_since", "liberties", "capture_size",
		"self_atari_size", "liberties_after", "sensibleness", "zeros"])
		for sample in sample_generator:
			self.assertIsNot(sample, None)
>>>>>>> 7e3add51

if __name__ == '__main__':
	unittest.main()<|MERGE_RESOLUTION|>--- conflicted
+++ resolved
@@ -11,21 +11,12 @@
 	def setUp(self):
 		self.gc = game_converter()
 
-<<<<<<< HEAD
-    def test_batch_convert(self):
-        sample_generator = self.gc.batch_convert("tests/test_data/sgf",
-        features=["board", "ones", "turns_since", "liberties", "capture_size",
-        "self_atari_size", "liberties_after","sensibleness", "zeros"])
-        for sample in sample_generator:
-            self.assertIsNot(sample,None)
-=======
 	def test_batch_convert(self):
 		sample_generator = self.gc.batch_convert("tests/test_data/sgf",
 		features=["board", "ones", "turns_since", "liberties", "capture_size",
 		"self_atari_size", "liberties_after", "sensibleness", "zeros"])
 		for sample in sample_generator:
 			self.assertIsNot(sample, None)
->>>>>>> 7e3add51
 
 if __name__ == '__main__':
 	unittest.main()